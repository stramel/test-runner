--- conflicted
+++ resolved
@@ -669,13 +669,7 @@
 
 ```js
 // .storybook/test-runner.js
-<<<<<<< HEAD
-const { toMatchImageSnapshot } = require('@storybook/test-runner');
-
-const customSnapshotsDir = `${process.cwd()}/__snapshots__`;
-=======
 const { waitForPageReady } = require('@storybook/test-runner');
->>>>>>> 33f23857
 
 module.exports = {
   async postRender(page, context) {
