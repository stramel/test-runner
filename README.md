--- conflicted
+++ resolved
@@ -418,7 +418,6 @@
 
 All three functions can be set up in the configuration file `.storybook/test-runner.js` which can optionally export any of these functions.
 
-<<<<<<< HEAD
 Apart from these hooks, there are additional properties you can set in `.storybook/test-runner.js`:
 
 #### prepare
@@ -433,7 +432,8 @@
 
 For reference, please use the [default `prepare`](https://github.com/storybookjs/test-runner/blob/next/src/setup-page.ts#L12) function as a starting point.
 
-> **NOTE:** If you override the default prepare behavior, even though this is powerful, you will be responsible for properly preparing the browser. Future changes to the default prepare function will not get included in your project, so you will have to keep an eye out for changes in upcoming releases.
+> **Note**
+> If you override the default prepare behavior, even though this is powerful, you will be responsible for properly preparing the browser. Future changes to the default prepare function will not get included in your project, so you will have to keep an eye out for changes in upcoming releases.
 
 #### getHttpHeaders
 
@@ -451,11 +451,8 @@
 };
 ```
 
-> **NOTE:** These test hooks are experimental and may be subject to breaking changes. We encourage you to test as much as possible within the story's play function.
-=======
 > **Note**
 > These test hooks are experimental and may be subject to breaking changes. We encourage you to test as much as possible within the story's play function.
->>>>>>> 67cc43c4
 
 ### DOM snapshot recipe
 
