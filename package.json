--- conflicted
+++ resolved
@@ -46,13 +46,10 @@
     "test-storybook": "node bin/test-storybook.js --no-cache",
     "test-storybook:ci": "concurrently -k -s first -n \"SB,TEST\" -c \"magenta,blue\" \"yarn build-storybook --quiet && npx http-server storybook-static --port 6006 --silent\" \"wait-on tcp:6006 && yarn test-storybook\"",
     "test-storybook:jsdom": "jest --no-cache --config ./jsdom-jest.config.js -i",
-<<<<<<< HEAD
     "test-storybook:playwright-no-cache": "jest --no-cache --config ./test-runner-jest.config.js",
     "test-storybook:playwright": "./bin/test-storybook.js",
-    "test-storybook:playwright-json": "./bin/test-storybook.js --stories-json"
-=======
+    "test-storybook:playwright-json": "./bin/test-storybook.js --stories-json",
     "generate-dynamic-stories": "node scripts/generate-dynamic-stories.js"
->>>>>>> cbf7ecd4
   },
   "bin": {
     "test-storybook": "./bin/test-storybook.js"
@@ -66,18 +63,12 @@
     "@babel/template": "^7.14.5",
     "@babel/types": "^7.14.8",
     "@jest/types": "^27.0.6",
-<<<<<<< HEAD
     "@storybook/addon-essentials": "^6.4.14",
+    "@storybook/addon-interactions": "^6.4.14",
+    "@storybook/jest": "^0.0.5",
     "@storybook/react": "^6.4.14",
+    "@storybook/testing-library": "^0.0.7",
     "@storybook/testing-react": "^1.2.3",
-=======
-    "@storybook/addon-essentials": "^6.4.12",
-    "@storybook/addon-interactions": "^6.4.12",
-    "@storybook/jest": "^0.0.5",
-    "@storybook/react": "^6.4.12",
-    "@storybook/testing-library": "^0.0.7",
-    "@storybook/testing-react": "^1.2.2",
->>>>>>> cbf7ecd4
     "@testing-library/dom": "^8.1.0",
     "@testing-library/react": "^12.0.0",
     "@testing-library/user-event": "^13.2.1",
@@ -113,11 +104,7 @@
   },
   "dependencies": {
     "@storybook/csf": "0.0.2--canary.87bc651.0",
-<<<<<<< HEAD
     "@storybook/csf-tools": "^6.4.14",
-=======
-    "@storybook/csf-tools": "^6.4.12",
->>>>>>> cbf7ecd4
     "jest-playwright-preset": "^1.7.0",
     "node-fetch": "^2",
     "playwright": "^1.14.0",
