--- conflicted
+++ resolved
@@ -64,24 +64,15 @@
     "@babel/preset-env": "^7.19.4",
     "@babel/preset-react": "^7.18.6",
     "@babel/preset-typescript": "^7.18.6",
-<<<<<<< HEAD
-    "@storybook/addon-coverage": "^0.0.7",
-=======
-    "@jest/types": "^29.6.3",
     "@storybook/addon-coverage": "^0.0.9",
->>>>>>> 33f23857
     "@storybook/addon-essentials": "^7.3.0",
     "@storybook/addon-interactions": "^7.3.0",
     "@storybook/jest": "^0.2.2",
     "@storybook/react": "^7.3.0",
     "@storybook/react-vite": "^7.3.0",
     "@storybook/testing-library": "^0.2.0",
-<<<<<<< HEAD
     "@types/fs-extra": "^11.0.1",
-    "@types/jest": "^27.0.3",
-=======
     "@types/jest": "^29.0.0",
->>>>>>> 33f23857
     "@types/node": "^16.4.1",
     "@vitejs/plugin-react": "^4.0.3",
     "auto": "^11.0.1",
@@ -91,10 +82,6 @@
     "concurrently": "^7.0.0",
     "detect-package-manager": "^3.0.1",
     "husky": "^8.0.0",
-<<<<<<< HEAD
-=======
-    "jest-image-snapshot": "^6.2.0",
->>>>>>> 33f23857
     "lint-staged": "^13.0.3",
     "prettier": "^2.8.1",
     "react": "^17.0.1",
@@ -103,14 +90,9 @@
     "rimraf": "^3.0.2",
     "semver": "^7.5.4",
     "storybook": "^7.3.0",
-<<<<<<< HEAD
-    "ts-jest": "^28.0.8",
+    "ts-jest": "^29.0.0",
     "ts-node": "^10.5.0",
     "tsup": "^7.1.0",
-=======
-    "ts-jest": "^29.0.0",
-    "tsup": "^6.5.0",
->>>>>>> 33f23857
     "typescript": "~4.9.4",
     "vite": "^4.4.5",
     "wait-on": "^6.0.0"
@@ -126,7 +108,7 @@
     "@babel/generator": "^7.22.5",
     "@babel/template": "^7.22.5",
     "@babel/types": "^7.22.5",
-    "@jest/types": "^28.1.3",
+    "@jest/types": "^29.6.3",
     "@storybook/core-common": "^7.0.0-beta.0 || ^7.0.0-rc.0 || ^7.0.0",
     "@storybook/csf": "^0.1.1",
     "@storybook/csf-tools": "^7.0.0-beta.0 || ^7.0.0-rc.0 || ^7.0.0",
@@ -141,22 +123,13 @@
     "find-up": "^5.0.0",
     "fs-extra": "^11.1.1",
     "glob": "^10.2.2",
-<<<<<<< HEAD
-    "jest": "^28.0.0",
-    "jest-circus": "^28.0.0",
-    "jest-environment-node": "^28.0.0",
-    "jest-image-snapshot": "^5.1.0",
-    "jest-junit": "^14.0.0",
-    "jest-playwright-preset": "^2.0.0",
-    "jest-runner": "^28.0.0",
-=======
     "jest": "^29.6.4",
     "jest-circus": "^29.6.4",
     "jest-environment-node": "^29.6.4",
+    "jest-image-snapshot": "^6.2.0",
     "jest-junit": "^16.0.0",
     "jest-playwright-preset": "^3.0.1",
     "jest-runner": "^29.6.4",
->>>>>>> 33f23857
     "jest-serializer-html": "^7.1.0",
     "jest-watch-typeahead": "^2.0.0",
     "node-fetch": "^2",
