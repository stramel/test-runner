--- conflicted
+++ resolved
@@ -1,10 +1,6 @@
 {
   "name": "@storybook/test-runner",
-<<<<<<< HEAD
-  "version": "0.7.3-canary.0",
-=======
   "version": "0.9.4",
->>>>>>> e4fe17bf
   "description": "Test runner for Storybook stories",
   "keywords": [
     "storybook-addons",
@@ -108,25 +104,11 @@
     "icon": "https://user-images.githubusercontent.com/321738/63501763-88dbf600-c4cc-11e9-96cd-94adadc2fd72.png"
   },
   "dependencies": {
-<<<<<<< HEAD
-    "@storybook/core-common": "next",
-    "@storybook/csf": "next",
-    "@storybook/csf-tools": "next",
-    "@swc/core": "^1.3.18",
-    "@swc/jest": "^0.2.23",
-=======
-    "@babel/core": "^7.20.7",
-    "@babel/generator": "^7.20.7",
-    "@babel/preset-env": "^7.20.2",
-    "@babel/preset-react": "^7.18.6",
-    "@babel/preset-typescript": "^7.18.6",
-    "@babel/template": "^7.20.7",
-    "@babel/types": "^7.20.7",
     "@storybook/core-common": "^7.0.0-beta.0 || ^7.0.0-rc.0 || ^7.0.0",
     "@storybook/csf": "^0.1.0",
     "@storybook/csf-tools": "^7.0.0-beta.0 || ^7.0.0-rc.0 || ^7.0.0",
-    "@storybook/preview-api": "^7.0.0-beta.0 || ^7.0.0-rc.0 || ^7.0.0",
->>>>>>> e4fe17bf
+    "@swc/core": "^1.3.18",
+    "@swc/jest": "^0.2.23",
     "can-bind-to-host": "^1.1.1",
     "expect-playwright": "^0.8.0",
     "glob": "^8.1.0",
