--- conflicted
+++ resolved
@@ -53,13 +53,8 @@
     "@babel/preset-env": "^7.19.4",
     "@babel/preset-react": "^7.18.6",
     "@babel/preset-typescript": "^7.18.6",
-<<<<<<< HEAD
     "@jest/types": "^29.6.3",
-    "@storybook/addon-coverage": "^0.0.7",
-=======
-    "@jest/types": "^28.1.3",
     "@storybook/addon-coverage": "^0.0.9",
->>>>>>> 793987e5
     "@storybook/addon-essentials": "^7.3.0",
     "@storybook/addon-interactions": "^7.3.0",
     "@storybook/jest": "^0.2.2",
