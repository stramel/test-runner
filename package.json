{
  "name": "@storybook/test-runner",
  "version": "0.9.4",
  "description": "Test runner for Storybook stories",
  "keywords": [
    "storybook-addons",
    "test",
    "runner",
    "jest",
    "testing-library",
    "playwright"
  ],
  "repository": {
    "type": "git",
    "url": "https://github.com/storybookjs/test-runner"
  },
  "author": "shilman",
  "license": "MIT",
  "main": "dist/cjs/index.js",
  "module": "dist/esm/index.js",
  "types": "dist/ts/index.d.ts",
  "bin": {
    "test-storybook": "./bin/test-storybook.js"
  },
  "files": [
    "bin",
    "dist/**/*",
    "README.md",
    "playwright",
    "*.js",
    "*.d.ts"
  ],
  "scripts": {
    "clean": "rimraf ./dist",
    "buildBabel": "concurrently \"yarn buildBabel:cjs\" \"yarn buildBabel:esm\"",
    "buildBabel:cjs": "babel ./src -d ./dist/cjs --extensions \".js,.jsx,.ts,.tsx\"",
    "buildBabel:esm": "babel ./src -d ./dist/esm --env-name esm --extensions \".js,.jsx,.ts,.tsx\"",
    "buildTsc": "tsc --declaration --emitDeclarationOnly --outDir ./dist/ts",
    "prebuild": "yarn clean",
    "build": "concurrently \"yarn buildBabel\" \"yarn buildTsc\"",
    "build:watch": "concurrently \"yarn buildBabel:cjs -- --watch\" \"yarn buildTsc -- --watch\"",
    "test": "jest",
    "storybook": "storybook dev -p 6006",
    "start": "concurrently \"yarn build:watch\" \"yarn storybook -- --no-manager-cache --quiet\"",
    "build-storybook": "storybook build",
    "release": "yarn build && auto shipit",
    "test-storybook": "node bin/test-storybook.js",
    "test-storybook:failures": "SKIP_SNAPSHOTS=true TEST_FAILURES=1 yarn test-storybook --json --outputFile test-results.json",
    "test-storybook:no-cache": "yarn test-storybook --no-cache",
    "test-storybook:json": "yarn test-storybook --stories-json",
    "test-storybook:ci": "concurrently -k -s first -n \"SB,TEST\" -c \"magenta,blue\" \"yarn build-storybook --quiet && npx http-server storybook-static --port 6006 --silent\" \"wait-on tcp:6006 && yarn test-storybook\"",
    "test-storybook:ci-failures": "concurrently -k -s first -n \"SB,TEST\" -c \"magenta,blue\" \"TEST_FAILURES=1 yarn build-storybook --quiet && npx http-server storybook-static --port 6006 --silent\" \"wait-on tcp:6006 && yarn test-storybook:failures\"",
    "test-storybook:ci-coverage": "concurrently -k -s first -n \"SB,TEST\" -c \"magenta,blue\" \"yarn build-storybook --quiet && npx http-server storybook-static --port 6006 --silent\" \"wait-on tcp:6006 && yarn test-storybook --coverage\"",
    "test-storybook:ci-json": "concurrently -k -s first -n \"SB,TEST\" -c \"magenta,blue\" \"yarn build-storybook --quiet && npx http-server storybook-static --port 6006 --silent\" \"wait-on tcp:6006 && SKIP_SNAPSHOTS=true yarn test-storybook:json\"",
    "generate-dynamic-stories": "node scripts/generate-dynamic-stories.js",
    "prepare": "husky install"
  },
  "devDependencies": {
    "@auto-it/released": "^10.37.1",
<<<<<<< HEAD
    "@babel/cli": "^7.20.7",
=======
    "@babel/cli": "^7.12.1",
>>>>>>> 6049c8fa
    "@jest/types": "^28.1.3",
    "@storybook/addon-coverage": "^0.0.7",
    "@storybook/addon-essentials": "next",
    "@storybook/addon-interactions": "next",
    "@storybook/jest": "next",
    "@storybook/react": "next",
    "@storybook/react-webpack5": "next",
    "@storybook/testing-library": "next",
    "@types/jest": "^27.0.3",
    "@types/node": "^16.4.1",
    "auto": "^10.3.0",
    "babel-jest": "^28.1.3",
    "babel-loader": "^8.1.0",
    "babel-plugin-istanbul": "^6.1.1",
    "concurrently": "^7.0.0",
    "husky": "^8.0.0",
    "jest-image-snapshot": "^5.1.0",
    "lint-staged": "^13.0.3",
    "prettier": "^2.8.1",
    "prop-types": "^15.7.2",
    "react": "^17.0.1",
    "react-dom": "^17.0.1",
    "rimraf": "^3.0.2",
    "storybook": "next",
    "ts-jest": "^28.0.8",
    "typescript": "~4.9.4",
    "wait-on": "^6.0.0"
  },
  "lint-staged": {
    "*.{ts,js,tsx,jsx,css,md}": "prettier --write"
  },
  "publishConfig": {
    "access": "public"
  },
  "storybook": {
    "displayName": "Storybook test runner",
    "unsupportedFrameworks": [
      "react-native"
    ],
    "icon": "https://user-images.githubusercontent.com/321738/63501763-88dbf600-c4cc-11e9-96cd-94adadc2fd72.png"
  },
  "dependencies": {
    "@babel/core": "^7.20.7",
    "@babel/generator": "^7.20.7",
    "@babel/preset-env": "^7.20.2",
    "@babel/preset-react": "^7.18.6",
    "@babel/preset-typescript": "^7.18.6",
<<<<<<< HEAD
    "@babel/template": "^7.20.7",
    "@babel/types": "^7.20.7",
    "@storybook/core-common": "^7.0.0-beta.0 || ^7.0.0-rc.0 || ^7.0.0",
    "@storybook/csf": "^0.1.0",
    "@storybook/csf-tools": "^7.0.0-beta.0 || ^7.0.0-rc.0 || ^7.0.0",
    "@storybook/preview-api": "^7.0.0-beta.0 || ^7.0.0-rc.0 || ^7.0.0",
=======
    "@babel/template": "^7.14.5",
    "@babel/types": "^7.14.8",
    "@storybook/core-common": "^6.5.0",
    "@storybook/csf": "0.0.2--canary.4566f4d.1",
    "@storybook/csf-tools": "^6.5.0",
    "@storybook/store": "^6.5.0",
>>>>>>> 6049c8fa
    "can-bind-to-host": "^1.1.1",
    "commander": "^9.0.0",
    "expect-playwright": "^0.8.0",
    "glob": "^8.1.0",
    "jest": "^28.0.0",
<<<<<<< HEAD
    "jest-circus": "^28.0.0",
    "jest-environment-node": "^28.0.0",
=======
    "jest-environment-node": "^28.0.0",
    "jest-circus": "^28.0.0",
>>>>>>> 6049c8fa
    "jest-junit": "^14.0.0",
    "jest-playwright-preset": "^2.0.0",
    "jest-runner": "^28.0.0",
    "jest-serializer-html": "^7.1.0",
    "jest-watch-typeahead": "^2.0.0",
    "node-fetch": "^2",
    "playwright": "^1.14.0",
    "read-pkg-up": "^7.0.1",
    "regenerator-runtime": "^0.13.9",
    "semver": "^7.3.7",
    "tempy": "^1.0.1",
    "ts-dedent": "^2.0.0"
  },
  "auto": {
    "prereleaseBranches": [
      "next",
      "prerelease"
    ],
    "plugins": [
      "npm",
      "released"
    ]
  }
}<|MERGE_RESOLUTION|>--- conflicted
+++ resolved
@@ -57,11 +57,7 @@
   },
   "devDependencies": {
     "@auto-it/released": "^10.37.1",
-<<<<<<< HEAD
     "@babel/cli": "^7.20.7",
-=======
-    "@babel/cli": "^7.12.1",
->>>>>>> 6049c8fa
     "@jest/types": "^28.1.3",
     "@storybook/addon-coverage": "^0.0.7",
     "@storybook/addon-essentials": "next",
@@ -109,33 +105,19 @@
     "@babel/preset-env": "^7.20.2",
     "@babel/preset-react": "^7.18.6",
     "@babel/preset-typescript": "^7.18.6",
-<<<<<<< HEAD
     "@babel/template": "^7.20.7",
     "@babel/types": "^7.20.7",
     "@storybook/core-common": "^7.0.0-beta.0 || ^7.0.0-rc.0 || ^7.0.0",
     "@storybook/csf": "^0.1.0",
     "@storybook/csf-tools": "^7.0.0-beta.0 || ^7.0.0-rc.0 || ^7.0.0",
     "@storybook/preview-api": "^7.0.0-beta.0 || ^7.0.0-rc.0 || ^7.0.0",
-=======
-    "@babel/template": "^7.14.5",
-    "@babel/types": "^7.14.8",
-    "@storybook/core-common": "^6.5.0",
-    "@storybook/csf": "0.0.2--canary.4566f4d.1",
-    "@storybook/csf-tools": "^6.5.0",
-    "@storybook/store": "^6.5.0",
->>>>>>> 6049c8fa
     "can-bind-to-host": "^1.1.1",
     "commander": "^9.0.0",
     "expect-playwright": "^0.8.0",
     "glob": "^8.1.0",
     "jest": "^28.0.0",
-<<<<<<< HEAD
     "jest-circus": "^28.0.0",
     "jest-environment-node": "^28.0.0",
-=======
-    "jest-environment-node": "^28.0.0",
-    "jest-circus": "^28.0.0",
->>>>>>> 6049c8fa
     "jest-junit": "^14.0.0",
     "jest-playwright-preset": "^2.0.0",
     "jest-runner": "^28.0.0",
