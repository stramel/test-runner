--- conflicted
+++ resolved
@@ -12,10 +12,6 @@
     preset: 'jest-playwright-preset',
     globalSetup: '@storybook/test-runner/playwright/global-setup.js',
     globalTeardown: '@storybook/test-runner/playwright/global-teardown.js',
-<<<<<<< HEAD
-    // testEnvironment: '@storybook/test-runner/playwright/custom-environment.js',
-    // @TODO: setupFilesAfterEnv: ['@storybook/test-runner/setup']
-=======
     testEnvironment: '@storybook/test-runner/playwright/custom-environment.js',
     setupFilesAfterEnv: ['@storybook/test-runner/playwright/jest-setup.js'],
     testEnvironmentOptions: {
@@ -29,7 +25,6 @@
       require.resolve('jest-watch-typeahead/filename'),
       require.resolve('jest-watch-typeahead/testname'),
     ],
->>>>>>> 84f9be03
   };
 
   if (TEST_MATCH) {
