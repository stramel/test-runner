--- conflicted
+++ resolved
@@ -19,18 +19,12 @@
         page.evaluate(({ id, err }) => __throwError(id, err), { id: %%id%%, err: err.message });
       });
 
-<<<<<<< HEAD
       if(global.__sbPreRender) {
         await global.__sbPreRender(page, context);
       }
 
       const result = await page.evaluate(({ id, hasPlayFn }) => __test(id, hasPlayFn), {
         id: %%id%%,
-        hasPlayFn: %%hasPlayFn%%,
-=======
-      return page.evaluate(({ id }) => __test(id), {
-        id: %%id%%
->>>>>>> b1997ee3
       });
 
       if(global.__sbPostRender) {
