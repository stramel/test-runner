--- conflicted
+++ resolved
@@ -66,24 +66,16 @@
           err: err.message
         });
       });
-<<<<<<< HEAD
-
-      if (global.__sbPreRender) {
-        await global.__sbPreRender(page, context);
-      }
-
-      const result = await page.evaluate(({
-        id,
-        hasPlayFn
-      }) => __test(id, hasPlayFn), {
-        id: \\"example-header--logged-in\\",
-        hasPlayFn: false
-=======
-      return page.evaluate(({
-        id
-      }) => __test(id), {
+
+      if (global.__sbPreRender) {
+        await global.__sbPreRender(page, context);
+      }
+
+      const result = await page.evaluate(({
+        id,
+        hasPlayFn
+      }) => __test(id, hasPlayFn), {
         id: \\"example-header--logged-in\\"
->>>>>>> b1997ee3
       });
 
       if (global.__sbPostRender) {
@@ -109,24 +101,16 @@
           err: err.message
         });
       });
-<<<<<<< HEAD
-
-      if (global.__sbPreRender) {
-        await global.__sbPreRender(page, context);
-      }
-
-      const result = await page.evaluate(({
-        id,
-        hasPlayFn
-      }) => __test(id, hasPlayFn), {
-        id: \\"example-header--logged-out\\",
-        hasPlayFn: false
-=======
-      return page.evaluate(({
-        id
-      }) => __test(id), {
+
+      if (global.__sbPreRender) {
+        await global.__sbPreRender(page, context);
+      }
+
+      const result = await page.evaluate(({
+        id,
+        hasPlayFn
+      }) => __test(id, hasPlayFn), {
         id: \\"example-header--logged-out\\"
->>>>>>> b1997ee3
       });
 
       if (global.__sbPostRender) {
@@ -154,24 +138,16 @@
           err: err.message
         });
       });
-<<<<<<< HEAD
-
-      if (global.__sbPreRender) {
-        await global.__sbPreRender(page, context);
-      }
-
-      const result = await page.evaluate(({
-        id,
-        hasPlayFn
-      }) => __test(id, hasPlayFn), {
-        id: \\"example-page--logged-in\\",
-        hasPlayFn: false
-=======
-      return page.evaluate(({
-        id
-      }) => __test(id), {
+
+      if (global.__sbPreRender) {
+        await global.__sbPreRender(page, context);
+      }
+
+      const result = await page.evaluate(({
+        id,
+        hasPlayFn
+      }) => __test(id, hasPlayFn), {
         id: \\"example-page--logged-in\\"
->>>>>>> b1997ee3
       });
 
       if (global.__sbPostRender) {
@@ -237,24 +213,16 @@
           err: err.message
         });
       });
-<<<<<<< HEAD
-
-      if (global.__sbPreRender) {
-        await global.__sbPreRender(page, context);
-      }
-
-      const result = await page.evaluate(({
-        id,
-        hasPlayFn
-      }) => __test(id, hasPlayFn), {
-        id: \\"example-page--logged-in\\",
-        hasPlayFn: false
-=======
-      return page.evaluate(({
-        id
-      }) => __test(id), {
+
+      if (global.__sbPreRender) {
+        await global.__sbPreRender(page, context);
+      }
+
+      const result = await page.evaluate(({
+        id,
+        hasPlayFn
+      }) => __test(id, hasPlayFn), {
         id: \\"example-page--logged-in\\"
->>>>>>> b1997ee3
       });
 
       if (global.__sbPostRender) {
