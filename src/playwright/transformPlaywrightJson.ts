--- conflicted
+++ resolved
@@ -4,11 +4,7 @@
 
 import { testPrefixer } from './transformPlaywright';
 
-<<<<<<< HEAD
-export const makeTest = (entry: V4Entry): t.Statement => {
-=======
 const makeTest = (entry: V4Entry): t.Statement => {
->>>>>>> dc692b46
   const result = testPrefixer({
     name: t.stringLiteral(entry.name),
     title: t.stringLiteral(entry.title),
@@ -16,12 +12,7 @@
     // FIXME
     storyExport: t.identifier(entry.id),
   });
-<<<<<<< HEAD
-
-  const stmt = (result as Array<t.ExpressionStatement>)[1] as t.ExpressionStatement;
-=======
   const stmt = (result as Array<t.ExpressionStatement>)[1];
->>>>>>> dc692b46
   return t.expressionStatement(
     t.callExpression(t.identifier('it'), [t.stringLiteral('test'), stmt.expression])
   );
@@ -36,17 +27,7 @@
   );
 };
 
-<<<<<<< HEAD
-export type V4Entry = {
-  type?: 'story' | 'docs';
-  id: StoryId;
-  name: StoryName;
-  title: ComponentTitle;
-  importPath?: string;
-};
-=======
 type V4Entry = { type?: 'story' | 'docs'; id: StoryId; name: StoryName; title: ComponentTitle };
->>>>>>> dc692b46
 export type V4Index = {
   v: 4;
   entries: Record<StoryId, V4Entry>;
@@ -58,14 +39,7 @@
   fileName?: string;
 };
 
-<<<<<<< HEAD
-export type V3Story = Omit<V4Entry, 'type'> & { parameters?: StoryParameters } & {
-  kind: string;
-  story: string;
-};
-=======
 type V3Story = Omit<V4Entry, 'type'> & { parameters?: StoryParameters };
->>>>>>> dc692b46
 export type V3StoriesIndex = {
   v: 3;
   stories: Record<StoryId, V3Story>;
@@ -79,12 +53,6 @@
   return Object.fromEntries(
     Object.entries(titleIdToStories).map(([id, stories]) => [
       id,
-<<<<<<< HEAD
-      stories.map(({ parameters, ...story }) => ({
-        type: isV3DocsOnly(stories) ? 'docs' : 'story',
-        ...story,
-      })),
-=======
       stories.map(
         ({ parameters, ...story }) =>
           ({
@@ -92,7 +60,6 @@
             ...story,
           } satisfies V4Entry)
       ),
->>>>>>> dc692b46
     ])
   );
 }
