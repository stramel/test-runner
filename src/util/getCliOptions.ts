import { getParsedCliOptions } from './getParsedCliOptions';
import type { BrowserType } from 'jest-playwright-preset';

export type JestOptions = string[];

export type CliOptions = {
  runnerOptions: {
    indexJson?: boolean;
    url?: string;
    configDir?: string;
    eject?: boolean;
    coverage?: boolean;
    coverageDirectory?: string;
    junit?: boolean;
    browsers?: BrowserType | BrowserType[];
    failOnConsole?: boolean;
<<<<<<< HEAD
  } & Record<string, unknown>;
=======
  } & Record<string, string | boolean>;
>>>>>>> dc692b46
  jestOptions: JestOptions;
};

type StorybookRunnerCommand = keyof CliOptions['runnerOptions'];

const STORYBOOK_RUNNER_COMMANDS: StorybookRunnerCommand[] = [
  'indexJson',
  'configDir',
  'browsers',
  'eject',
  'url',
  'coverage',
  'coverageDirectory',
  'junit',
  'failOnConsole',
];

function copyOption<ObjType extends object, KeyType extends keyof ObjType>(
  obj: ObjType,
  key: KeyType,
  value: ObjType[KeyType]
) {
  obj[key] = value;
}

export const getCliOptions = (): CliOptions => {
  const { options: allOptions, extraArgs } = getParsedCliOptions();

  const defaultOptions: CliOptions = {
    runnerOptions: {},
    jestOptions: process.argv.splice(0, 2),
  };

  const finalOptions = Object.keys(allOptions).reduce((acc: CliOptions, key: string) => {
    if (STORYBOOK_RUNNER_COMMANDS.includes(key)) {
      copyOption(acc.runnerOptions, key, allOptions[key]);
    } else if (allOptions[key] === true) {
      acc.jestOptions.push(`--${key}`);
    } else if (allOptions[key] === false) {
      acc.jestOptions.push(`--no-${key}`);
    } else {
      acc.jestOptions.push(`--${key}="${allOptions[key]}"`);
    }

    return acc;
  }, defaultOptions);

  if (extraArgs.length) {
    finalOptions.jestOptions.push(...extraArgs);
  }

  return finalOptions;
};<|MERGE_RESOLUTION|>--- conflicted
+++ resolved
@@ -14,11 +14,7 @@
     junit?: boolean;
     browsers?: BrowserType | BrowserType[];
     failOnConsole?: boolean;
-<<<<<<< HEAD
-  } & Record<string, unknown>;
-=======
   } & Record<string, string | boolean>;
->>>>>>> dc692b46
   jestOptions: JestOptions;
 };
 
