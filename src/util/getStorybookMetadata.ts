import { join } from 'path';
import { normalizeStories, getProjectRoot } from '@storybook/core-common';
import { getStorybookMain } from './getStorybookMain';
<<<<<<< HEAD
import type { StoriesEntry } from '@storybook/types';
=======
import { StoriesEntry } from '@storybook/types';
>>>>>>> 44bae0df

export const getStorybookMetadata = () => {
  const workingDir = getProjectRoot();
  const configDir = process.env.STORYBOOK_CONFIG_DIR || '';

  const main = getStorybookMain(configDir);
  const normalizedStoriesEntries = normalizeStories(main?.stories as StoriesEntry[], {
    configDir,
    workingDir,
  }).map((specifier) => ({
    ...specifier,
    importPathMatcher: new RegExp(specifier.importPathMatcher),
  }));

  const storiesPaths = normalizedStoriesEntries
    .map((entry) => entry.directory + '/' + entry.files)
    .map((dir) => join(workingDir, dir))
    .join(';');

  // @ts-ignore -- this is added in @storybook/core-common@6.5, which we don't depend on
  const lazyCompilation = !!main?.core?.builder?.options?.lazyCompilation;

  return {
    configDir,
    workingDir,
    storiesPaths,
    normalizedStoriesEntries,
    lazyCompilation,
  };
};<|MERGE_RESOLUTION|>--- conflicted
+++ resolved
@@ -1,11 +1,7 @@
 import { join } from 'path';
 import { normalizeStories, getProjectRoot } from '@storybook/core-common';
 import { getStorybookMain } from './getStorybookMain';
-<<<<<<< HEAD
-import type { StoriesEntry } from '@storybook/types';
-=======
 import { StoriesEntry } from '@storybook/types';
->>>>>>> 44bae0df
 
 export const getStorybookMetadata = () => {
   const workingDir = getProjectRoot();
