--- conflicted
+++ resolved
@@ -4,13 +4,8 @@
 import type { StoriesEntry } from '@storybook/types';
 
 export const getStorybookMetadata = () => {
-<<<<<<< HEAD
-  const workingDir = resolve();
+  const workingDir = getProjectRoot();
   const configDir = process.env.STORYBOOK_CONFIG_DIR || '';
-=======
-  const workingDir = getProjectRoot();
-  const configDir = process.env.STORYBOOK_CONFIG_DIR;
->>>>>>> 9e1136e6
 
   const main = getStorybookMain(configDir);
   const normalizedStoriesEntries = normalizeStories(main?.stories as StoriesEntry[], {
