import { getCliOptions } from './getCliOptions';
import * as cliHelper from './getParsedCliOptions';

describe('getCliOptions', () => {
  let originalArgv: string[] = process.argv;

  afterEach(() => {
    process.argv = originalArgv;
    jest.restoreAllMocks();
  });

  it('returns custom options if passed', () => {
    const customConfig = { configDir: 'custom', indexJson: true };
    jest
      .spyOn(cliHelper, 'getParsedCliOptions')
      .mockReturnValueOnce({ options: customConfig, extraArgs: [] });
    const opts = getCliOptions();
    expect(opts.runnerOptions).toMatchObject(customConfig);
  });

<<<<<<< HEAD
  it('returns default options if no options are passed', () => {
    jest.spyOn(cliHelper, 'getParsedCliOptions').mockReturnValue({ options: {}, extraArgs: [] });
    const opts = getCliOptions();
    const jestOptions = opts.jestOptions.length > 0 ? ['--coverage'] : [];
    expect(opts).toEqual({
      runnerOptions: {},
      jestOptions,
    });
  });

  it('handles boolean options correctly', () => {
    const customConfig = { coverage: true, junit: false };
    jest
      .spyOn(cliHelper, 'getParsedCliOptions')
      .mockReturnValue({ options: customConfig, extraArgs: [] });
    const opts = getCliOptions();
    expect(opts).toEqual({ jestOptions: [], runnerOptions: { coverage: true, junit: false } });
  });

  it('handles string options correctly', () => {
    const customConfig = { url: 'http://localhost:3000' };
=======
  it('returns failOnConsole option if passed', () => {
    const customConfig = { failOnConsole: true };
>>>>>>> 9e1136e6
    jest
      .spyOn(cliHelper, 'getParsedCliOptions')
      .mockReturnValue({ options: customConfig, extraArgs: [] });
    const opts = getCliOptions();
<<<<<<< HEAD
    expect(opts).toEqual({ jestOptions: [], runnerOptions: { url: 'http://localhost:3000' } });
  });

  it('handles extra arguments correctly', () => {
    jest.spyOn(cliHelper, 'getParsedCliOptions').mockReturnValue({
      options: { version: true, cache: false, coverageDirectory: './test' },
      extraArgs: ['--watch', '--coverage'],
    });
    const opts = getCliOptions();
    expect(opts.jestOptions).toEqual([
      '--version',
      '--no-cache',
      '--coverageDirectory="./test"',
      '--watch',
      '--coverage',
    ]);
=======
    expect(opts.runnerOptions).toMatchObject(customConfig);
>>>>>>> 9e1136e6
  });

  it('returns extra args if passed', () => {
    const extraArgs = ['TestName', 'AnotherTestName'];
    // mock argv to avoid side effect from running tests e.g. jest --coverage,
    // which would end up caught by getCliOptions
    process.argv = [];
    jest.spyOn(cliHelper, 'getParsedCliOptions').mockReturnValueOnce({ options: {}, extraArgs });
    const opts = getCliOptions();
    expect(opts.jestOptions).toEqual(extraArgs);
  });
});<|MERGE_RESOLUTION|>--- conflicted
+++ resolved
@@ -18,7 +18,6 @@
     expect(opts.runnerOptions).toMatchObject(customConfig);
   });
 
-<<<<<<< HEAD
   it('returns default options if no options are passed', () => {
     jest.spyOn(cliHelper, 'getParsedCliOptions').mockReturnValue({ options: {}, extraArgs: [] });
     const opts = getCliOptions();
@@ -27,6 +26,15 @@
       runnerOptions: {},
       jestOptions,
     });
+  });
+
+  it('returns failOnConsole option if passed', () => {
+    const customConfig = { failOnConsole: true };
+    jest
+      .spyOn(cliHelper, 'getParsedCliOptions')
+      .mockReturnValue({ options: customConfig, extraArgs: [] });
+    const opts = getCliOptions();
+    expect(opts.runnerOptions).toMatchObject(customConfig);
   });
 
   it('handles boolean options correctly', () => {
@@ -40,15 +48,10 @@
 
   it('handles string options correctly', () => {
     const customConfig = { url: 'http://localhost:3000' };
-=======
-  it('returns failOnConsole option if passed', () => {
-    const customConfig = { failOnConsole: true };
->>>>>>> 9e1136e6
     jest
       .spyOn(cliHelper, 'getParsedCliOptions')
       .mockReturnValue({ options: customConfig, extraArgs: [] });
     const opts = getCliOptions();
-<<<<<<< HEAD
     expect(opts).toEqual({ jestOptions: [], runnerOptions: { url: 'http://localhost:3000' } });
   });
 
@@ -58,16 +61,7 @@
       extraArgs: ['--watch', '--coverage'],
     });
     const opts = getCliOptions();
-    expect(opts.jestOptions).toEqual([
-      '--version',
-      '--no-cache',
-      '--coverageDirectory="./test"',
-      '--watch',
-      '--coverage',
-    ]);
-=======
-    expect(opts.runnerOptions).toMatchObject(customConfig);
->>>>>>> 9e1136e6
+    expect(opts.jestOptions).toEqual(['--version', '--no-cache', '--watch', '--coverage']);
   });
 
   it('returns extra args if passed', () => {
