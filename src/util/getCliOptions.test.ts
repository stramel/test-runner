import { getCliOptions } from './getCliOptions';
import * as cliHelper from './getParsedCliOptions';

describe('getCliOptions', () => {
  let originalArgv: string[] = process.argv;

  afterEach(() => {
    process.argv = originalArgv;
    jest.restoreAllMocks();
  });

  it('returns custom options if passed', () => {
    const customConfig = { configDir: 'custom', indexJson: true };
    jest
      .spyOn(cliHelper, 'getParsedCliOptions')
      .mockReturnValueOnce({ options: customConfig, extraArgs: [] });
    const opts = getCliOptions();
    expect(opts.runnerOptions).toMatchObject(customConfig);
  });

  it('returns default options if no options are passed', () => {
    jest.spyOn(cliHelper, 'getParsedCliOptions').mockReturnValue({ options: {}, extraArgs: [] });
    const opts = getCliOptions();
    const jestOptions = opts.jestOptions.length > 0 ? ['--coverage'] : [];
    expect(opts).toEqual({
      runnerOptions: {},
      jestOptions,
    });
  });

  it('returns failOnConsole option if passed', () => {
    const customConfig = { failOnConsole: true };
    jest
      .spyOn(cliHelper, 'getParsedCliOptions')
      .mockReturnValue({ options: customConfig, extraArgs: [] });
    const opts = getCliOptions();
    expect(opts.runnerOptions).toMatchObject(customConfig);
  });

  it('handles boolean options correctly', () => {
    const customConfig = { coverage: true, junit: false };
    jest
      .spyOn(cliHelper, 'getParsedCliOptions')
      .mockReturnValue({ options: customConfig, extraArgs: [] });
    const opts = getCliOptions();
    expect(opts).toEqual({ jestOptions: [], runnerOptions: { coverage: true, junit: false } });
  });

  it('handles string options correctly', () => {
    const customConfig = { url: 'http://localhost:3000' };
    jest
      .spyOn(cliHelper, 'getParsedCliOptions')
      .mockReturnValue({ options: customConfig, extraArgs: [] });
    const opts = getCliOptions();
    expect(opts).toEqual({ jestOptions: [], runnerOptions: { url: 'http://localhost:3000' } });
  });

  it('handles extra arguments correctly', () => {
    jest.spyOn(cliHelper, 'getParsedCliOptions').mockReturnValue({
<<<<<<< HEAD
      options: { version: true, cache: false, coverageDirectory: './test' },
      extraArgs: ['--watch', '--coverage'],
    });
    const opts = getCliOptions();
    expect(opts.jestOptions).toEqual(['--version', '--no-cache', '--watch', '--coverage']);
=======
      options: { version: true, cache: false, env: 'node' },
      extraArgs: ['--watch', '--coverage'],
    });
    const opts = getCliOptions();
    expect(opts.jestOptions).toEqual([
      '--version',
      '--no-cache',
      '--env="node"',
      '--watch',
      '--coverage',
    ]);
>>>>>>> 44bae0df
  });

  it('returns extra args if passed', () => {
    const extraArgs = ['TestName', 'AnotherTestName'];
    // mock argv to avoid side effect from running tests e.g. jest --coverage,
    // which would end up caught by getCliOptions
    process.argv = [];
    jest.spyOn(cliHelper, 'getParsedCliOptions').mockReturnValueOnce({ options: {}, extraArgs });
    const opts = getCliOptions();
    expect(opts.jestOptions).toEqual(extraArgs);
  });
});<|MERGE_RESOLUTION|>--- conflicted
+++ resolved
@@ -57,13 +57,6 @@
 
   it('handles extra arguments correctly', () => {
     jest.spyOn(cliHelper, 'getParsedCliOptions').mockReturnValue({
-<<<<<<< HEAD
-      options: { version: true, cache: false, coverageDirectory: './test' },
-      extraArgs: ['--watch', '--coverage'],
-    });
-    const opts = getCliOptions();
-    expect(opts.jestOptions).toEqual(['--version', '--no-cache', '--watch', '--coverage']);
-=======
       options: { version: true, cache: false, env: 'node' },
       extraArgs: ['--watch', '--coverage'],
     });
@@ -75,7 +68,6 @@
       '--watch',
       '--coverage',
     ]);
->>>>>>> 44bae0df
   });
 
   it('returns extra args if passed', () => {
