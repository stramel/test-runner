import { getCliOptions } from './getCliOptions';
import * as cliHelper from './getParsedCliOptions';

describe('getCliOptions', () => {
  let originalArgv: string[] = process.argv;

  afterEach(() => {
    process.argv = originalArgv;
  });

  it('returns custom options if passed', () => {
    const customConfig = { configDir: 'custom', indexJson: true };
    jest
      .spyOn(cliHelper, 'getParsedCliOptions')
      .mockReturnValueOnce({ options: customConfig, extraArgs: [] });
    const opts = getCliOptions();
    expect(opts.runnerOptions).toMatchObject(customConfig);
  });

<<<<<<< HEAD
  it('returns checkConsole option if passed', () => {
    const customConfig = { checkConsole: true };
    jest
      .spyOn(cliHelper, 'getParsedCliOptions')
      .mockReturnValue({ options: customConfig, extraArgs: [] });
    const opts = getCliOptions();
    expect(opts.runnerOptions).toMatchObject(customConfig);
=======
  it('returns extra args if passed', () => {
    const extraArgs = ['TestName', 'AnotherTestName'];
    // mock argv to avoid side effect from running tests e.g. jest --coverage,
    // which would end up caught by getCliOptions
    process.argv = [];
    jest.spyOn(cliHelper, 'getParsedCliOptions').mockReturnValueOnce({ options: {}, extraArgs });
    const opts = getCliOptions();
    expect(opts.jestOptions).toEqual(extraArgs);
>>>>>>> 1238e65c
  });
});<|MERGE_RESOLUTION|>--- conflicted
+++ resolved
@@ -17,7 +17,6 @@
     expect(opts.runnerOptions).toMatchObject(customConfig);
   });
 
-<<<<<<< HEAD
   it('returns checkConsole option if passed', () => {
     const customConfig = { checkConsole: true };
     jest
@@ -25,7 +24,8 @@
       .mockReturnValue({ options: customConfig, extraArgs: [] });
     const opts = getCliOptions();
     expect(opts.runnerOptions).toMatchObject(customConfig);
-=======
+  });
+
   it('returns extra args if passed', () => {
     const extraArgs = ['TestName', 'AnotherTestName'];
     // mock argv to avoid side effect from running tests e.g. jest --coverage,
@@ -34,6 +34,5 @@
     jest.spyOn(cliHelper, 'getParsedCliOptions').mockReturnValueOnce({ options: {}, extraArgs });
     const opts = getCliOptions();
     expect(opts.jestOptions).toEqual(extraArgs);
->>>>>>> 1238e65c
   });
 });