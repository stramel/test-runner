--- conflicted
+++ resolved
@@ -1,13 +1,6 @@
-<<<<<<< HEAD
-import { type TestHook } from './playwright/hooks';
-import { type setupPage } from './setup-page';
-import type { StoryContext, StoryIdentifiers } from '@storybook/csf';
-
-=======
 import { TestHook } from './playwright/hooks';
 import { type setupPage } from './setup-page';
 import type { StoryContext, StoryIdentifiers } from '@storybook/csf';
->>>>>>> c7b4beda
 declare global {
   var __sbPreRender: TestHook;
   var __sbPostRender: TestHook;
