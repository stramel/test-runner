#!/usr/bin/env node

import fs from 'fs';
import fsExtra from 'fs-extra';
import { execSync, exec } from 'child_process';
import fetch from 'node-fetch';
import canBindToHost from 'can-bind-to-host';
import dedent from 'ts-dedent';
import path from 'path';
import tempy from 'tempy';
import semver from 'semver';
import { detect as detectPackageManager } from 'detect-package-manager';

import { JestOptions, getCliOptions } from './util/getCliOptions';
import { getStorybookMetadata } from './util/getStorybookMetadata';
import { getTestRunnerConfig } from './util/getTestRunnerConfig';
import { transformPlaywrightJson } from './playwright/transformPlaywrightJson';
import findUp from 'find-up';
import { glob } from 'glob';
import readPackageUp, { NormalizedReadResult } from 'read-pkg-up';
import util from 'util';

// Do this as the first thing so that any code reading it knows the right env.
process.env.BABEL_ENV = 'test';
process.env.NODE_ENV = 'test';
process.env.STORYBOOK_TEST_RUNNER = 'true';
process.env.PUBLIC_URL = '';

let getHttpHeaders = (_url: string) => Promise.resolve({});

// Makes the script crash on unhandled rejections instead of silently
// ignoring them. In the future, promise rejections that are not handled will
// terminate the Node.js process with a non-zero exit code.
process.on('unhandledRejection', (err) => {
  throw err;
});

const log = (message: string) => console.log(`[test-storybook] ${message}`);
const error = (err: Error) => {
  if (err instanceof Error) {
    console.error(`\x1b[31m[test-storybook]\x1b[0m ${err.message} \n\n${err.stack}`);
  } else {
    console.error(`\x1b[31m[test-storybook]\x1b[0m ${err}`);
  }
};

// Clean up tmp files globally in case of control-c
let indexTmpDir: fs.PathLike;
const cleanup = () => {
  if (indexTmpDir) {
    log(`Cleaning up ${indexTmpDir}`);
    fs.rmSync(indexTmpDir, { recursive: true, force: true });
  }
};

// Inspired by github.com/nrwl/nx/blob/1975181c200eb288221c8beb94e268fe9659cc26/packages/nx/src/utils/package-manager.ts#L48-106
async function getExecutorCommand() {
  const commands = {
    npm: () => 'npx',
    pnpm: () => {
      const pnpmVersion = getPackageManagerVersion('pnpm');
      const useExec = semver.gte(pnpmVersion, '6.13.0');

      return useExec ? 'pnpm exec' : 'pnpx';
    },
    yarn: () => {
      const yarnVersion = getPackageManagerVersion('yarn');
      const useBerry = semver.gte(yarnVersion, '2.0.0');
      return useBerry ? 'yarn exec' : 'yarn';
    },
  };

  try {
    let packageManager = await detectPackageManager();
    if (packageManager === 'bun') {
      packageManager = 'npm';
    }

    return commands[packageManager]();
  } catch (err) {
    return commands.npm();
  }
}

// Copied from https://github.com/nrwl/nx/blob/1975181c200eb288221c8beb94e268fe9659cc26/packages/nx/src/utils/package-manager.ts#L113-L117
function getPackageManagerVersion(packageManager: 'npm' | 'pnpm' | 'yarn') {
  return execSync(`${packageManager} --version`).toString('utf-8').trim();
}

async function reportCoverage() {
  const coverageFolderE2E = path.resolve(process.cwd(), '.nyc_output');
  const coverageFolder = path.resolve(
    process.cwd(),
    process.env.STORYBOOK_COVERAGE_DIRECTORY ?? 'coverage/storybook'
  );

  // in case something goes wrong and .nyc_output does not exist, bail
  if (!fs.existsSync(coverageFolderE2E)) {
    return;
  }

  // if there's no coverage folder, create one
  if (!fs.existsSync(coverageFolder)) {
    fs.mkdirSync(coverageFolder, { recursive: true });
  }

  // move the coverage files from .nyc_output folder (coming from jest-playwright) to coverage, then delete .nyc_output
  fs.renameSync(`${coverageFolderE2E}/coverage.json`, `${coverageFolder}/coverage-storybook.json`);
  fs.rmSync(coverageFolderE2E, { recursive: true });

  // --skip-full in case we only want to show not fully covered code
  // --check-coverage if we want to break if coverage reaches certain threshold
  // .nycrc will be respected for thresholds etc. https://www.npmjs.com/package/nyc#coverage-thresholds
  if (process.env.JEST_SHARD !== 'true') {
    const executorCommand = await getExecutorCommand();
    execSync(
      `${executorCommand} nyc report --reporter=text -t ${coverageFolder} --report-dir ${coverageFolder}`,
      {
        stdio: 'inherit',
      }
    );
  }
}

const onProcessEnd = () => {
  cleanup();
  if (process.env.STORYBOOK_COLLECT_COVERAGE === 'true') {
    reportCoverage();
  }
};

process.on('SIGINT', onProcessEnd);
process.on('exit', onProcessEnd);

export function sanitizeURL(url: string) {
  let finalURL = url;
  // prepend URL protocol if not there
  if (finalURL.indexOf('http://') === -1 && finalURL.indexOf('https://') === -1) {
    finalURL = `http://${finalURL}`;
  }

  // remove iframe.html if present
  finalURL = finalURL.replace(/iframe.html\s*$/, '');

  // remove index.html if present
  finalURL = finalURL.replace(/index.html\s*$/, '');

  // add forward slash at the end if not there
  if (!finalURL.endsWith('/')) {
    finalURL = `${finalURL}/`;
  }

  return finalURL;
}

async function executeJestPlaywright(args: JestOptions) {
  // Always prefer jest installed via the test runner. If it's hoisted, it will get it from root node_modules
  const jestPath = path.dirname(
    require.resolve('jest', {
      paths: [path.join(__dirname, '../@storybook/test-runner/node_modules')],
    })
  );
  const jest = require(jestPath);
  const argv = args.slice(2);

  // jest configs could either come in the root dir, or inside of the Storybook config dir
  const configDir = process.env.STORYBOOK_CONFIG_DIR ?? '';
  const [userDefinedJestConfig] = (
    await Promise.all([
      glob(path.join(configDir, 'test-runner-jest*'), { windowsPathsNoEscape: true }),
      glob(path.join('test-runner-jest*'), { windowsPathsNoEscape: true }),
    ])
  ).reduce((a, b) => a.concat(b), []);

  const jestConfigPath =
    userDefinedJestConfig ||
    path.resolve(__dirname, path.join('..', 'playwright', 'test-runner-jest.config.js'));

  argv.push('--config', jestConfigPath);

  await jest.run(argv);
}

<<<<<<< HEAD
export async function checkStorybook(url: string) {
=======
async function checkStorybook(url: string) {
>>>>>>> dc692b46
  try {
    const headers = await getHttpHeaders(url);
    const res = await fetch(url, { method: 'HEAD', headers });
    if (res.status !== 200) throw new Error(`Unxpected status: ${res.status}`);
  } catch (e) {
    console.error(
      dedent`\x1b[31m[test-storybook]\x1b[0m It seems that your Storybook instance is not running at: ${url}. Are you sure it's running?
      
      If you're not running Storybook on the default 6006 port or want to run the tests against any custom URL, you can pass the --url flag like so:
      
      yarn test-storybook --url http://127.0.0.1:9009
      
      More info at https://github.com/storybookjs/test-runner#getting-started`
    );
    process.exit(1);
  }
}

export async function getIndexJson(url: string) {
  const indexJsonUrl = new URL('index.json', url).toString();
  const storiesJsonUrl = new URL('stories.json', url).toString();
  const headers = await getHttpHeaders(url);
  const fetchOptions = { headers };

  const [indexRes, storiesRes] = await Promise.all([
    fetch(indexJsonUrl, fetchOptions),
    fetch(storiesJsonUrl, fetchOptions),
  ]);

  if (indexRes.ok) {
    try {
      const json = await indexRes.text();
      return JSON.parse(json);
    } catch (err) {}
  }

  if (storiesRes.ok) {
    try {
      const json = await storiesRes.text();
      return JSON.parse(json);
    } catch (err) {}
  }

  throw new Error(dedent`
    Failed to fetch index data from the project.

    Make sure that either of these URLs are available with valid data in your Storybook:
    ${
      // TODO: switch order once index.json becomes more common than stories.json
      storiesJsonUrl
    }
    ${indexJsonUrl}

    More info: https://github.com/storybookjs/test-runner/blob/main/README.md#indexjson-mode
  `);
}

export async function getIndexTempDir(url: string) {
  let tmpDir: string;
  try {
    const indexJson = await getIndexJson(url);
    const titleIdToTest = transformPlaywrightJson(indexJson);

    tmpDir = tempy.directory();
    for (const [titleId, test] of Object.entries(titleIdToTest)) {
      const tmpFile = path.join(tmpDir, `${titleId}.test.js`);
      fs.writeFileSync(tmpFile, test);
<<<<<<< HEAD
    });
=======
    }
>>>>>>> dc692b46
  } catch (err) {
    const errorMessage = err instanceof Error ? err.message : String(err);
    const errorObject = new Error(errorMessage);
    errorObject.stack = err instanceof Error ? err.stack : undefined;
    error(errorObject);
    process.exit(1);
  }
  return tmpDir;
}

export async function installPackage() {
  let packageManager;

  // Look for lock files in the current working directory or any of its parent directories
  const lockFilePath = await findUp(['yarn.lock', 'pnpm-lock.yaml', 'package-lock.json']);
  if (!lockFilePath) {
    console.error(
      'Cannot determine lock file. Make sure either yarn.lock, pnpm-lock.yaml, or package-lock.json exists in the project root or any of its parent directories.'
    );
    return;
  }
  const rootDir = path.dirname(lockFilePath);
  if (fs.existsSync(`${rootDir}/yarn.lock`)) {
    packageManager = 'yarn';
  } else if (fs.existsSync(`${rootDir}/pnpm-lock.yaml`)) {
    packageManager = 'pnpm';
  } else if (fs.existsSync(`${rootDir}/package-lock.json`)) {
    packageManager = 'npm';
  }

  if (packageManager) {
    console.log(`Installing packages using ${packageManager}...`);
  } else {
    console.error('Could not determine package manager.');
    return;
  }

  const command = `${packageManager} install`;

  try {
    const { stdout, stderr } = await util.promisify(exec)(command, { cwd: rootDir });
    console.log(`stdout: ${stdout}`);
    console.error(`stderr: ${stderr}`);
  } catch (error) {
    console.error(`exec error: ${error}`);
  }
}

export async function checkAndInstallTsNode() {
  const { packageJson, path } = (await readPackageUp()) as NormalizedReadResult;

  if (
    (!packageJson.dependencies || !packageJson.dependencies['ts-node']) &&
    (!packageJson.devDependencies || !packageJson.devDependencies['ts-node'])
  ) {
    console.log('ts-node not found in dependencies or devDependencies, installing...');
    packageJson.devDependencies = packageJson.devDependencies || {};
    packageJson.devDependencies['ts-node'] = '^10.5.0';
    fsExtra.writeJsonSync(path, packageJson, { spaces: 2 });
    console.log('ts-node added to dependencies');
    await installPackage();
  } else {
    console.log('ts-node already installed');
  }
}

export async function ejectConfiguration() {
  let typescriptInstalled = false;
  try {
    require.resolve('typescript');
    typescriptInstalled = true;
    await checkAndInstallTsNode();
  } catch (error) {
    // TypeScript is not installed, so we don't need to copy the TypeScript equivalent files
    return;
  }

  const files = [
    'test-runner-jest.config',
    'custom-environment',
    'global-setup',
    'global-teardown',
    'jest-setup',
  ];

  const extension = typescriptInstalled ? 'ts' : 'js';

  files.forEach((file) => {
    const origin = path.resolve(__dirname, `./templateFiles/${file}.${extension}`);
    const destination = path.resolve(`${file}.${extension}`);

    if (fs.existsSync(destination)) {
      throw new Error(dedent`Found existing file at:
      ${destination}
      Please delete it and rerun this command.\n`);
    }

    fs.copyFileSync(origin, destination);
    log(`Configuration file successfully copied as ${file}.${extension}`);
  });
}

const main = async () => {
  const { jestOptions, runnerOptions } = getCliOptions();

  if (runnerOptions.eject) {
    await ejectConfiguration();
    process.exit(0);
  }

  process.env.STORYBOOK_CONFIG_DIR = runnerOptions.configDir;

  const testRunnerConfig = getTestRunnerConfig(runnerOptions.configDir) ?? {};
  if (testRunnerConfig.getHttpHeaders) {
    getHttpHeaders = testRunnerConfig.getHttpHeaders;
  }

  // set this flag to skip reporting coverage in watch mode
  const isWatchMode = jestOptions.includes('--watch') || jestOptions.includes('--watchAll');

  const rawTargetURL = process.env.TARGET_URL ?? runnerOptions.url ?? 'http://127.0.0.1:6006';
  await checkStorybook(rawTargetURL);

  const targetURL = sanitizeURL(rawTargetURL);

  process.env.TARGET_URL = targetURL;

  if (!isWatchMode && runnerOptions.coverage) {
    process.env.STORYBOOK_COLLECT_COVERAGE = 'true';
  }

  if (runnerOptions.coverageDirectory) {
    process.env.STORYBOOK_COVERAGE_DIRECTORY = runnerOptions.coverageDirectory;
  }

  if (runnerOptions.junit) {
    process.env.STORYBOOK_JUNIT = 'true';
  }

  if (process.env.REFERENCE_URL) {
    process.env.REFERENCE_URL = sanitizeURL(process.env.REFERENCE_URL);
  }

  if (jestOptions.includes('--shard')) {
    process.env.JEST_SHARD = 'true';
  }

  // Use TEST_BROWSERS if set, otherwise get from --browser option
  if (!process.env.TEST_BROWSERS && runnerOptions.browsers) {
    if (Array.isArray(runnerOptions.browsers))
      process.env.TEST_BROWSERS = runnerOptions.browsers.join(',');
    else process.env.TEST_BROWSERS = runnerOptions.browsers;
  }
  const { hostname } = new URL(targetURL);

  const isLocalStorybookIp = await canBindToHost(hostname);
  const shouldRunIndexJson = runnerOptions.indexJson !== false && !isLocalStorybookIp;
  if (shouldRunIndexJson) {
    log(
      'Detected a remote Storybook URL, running in index json mode. To disable this, run the command again with --no-index-json\n'
    );
  }

  process.env.TEST_ROOT = process.cwd();

  if (runnerOptions.indexJson || shouldRunIndexJson) {
    indexTmpDir = await getIndexTempDir(targetURL);
    process.env.TEST_ROOT = indexTmpDir;
    process.env.TEST_MATCH = '**/*.test.js';
  }

  const { storiesPaths, lazyCompilation } = getStorybookMetadata();
  process.env.STORYBOOK_STORIES_PATTERN = storiesPaths;

  if (runnerOptions.failOnConsole) {
    process.env.TEST_CHECK_CONSOLE = 'true';
  }

  if (lazyCompilation && isLocalStorybookIp) {
    log(
      `You're running Storybook with lazy compilation enabled, and will likely cause issues with the test runner locally. Consider disabling 'lazyCompilation' in ${runnerOptions.configDir}/main.js when running 'test-storybook' locally.`
    );
  }

  await executeJestPlaywright(jestOptions);
};

main().catch((e) => {
  error(e);
  process.exit(1);
});<|MERGE_RESOLUTION|>--- conflicted
+++ resolved
@@ -181,11 +181,7 @@
   await jest.run(argv);
 }
 
-<<<<<<< HEAD
-export async function checkStorybook(url: string) {
-=======
 async function checkStorybook(url: string) {
->>>>>>> dc692b46
   try {
     const headers = await getHttpHeaders(url);
     const res = await fetch(url, { method: 'HEAD', headers });
@@ -253,11 +249,7 @@
     for (const [titleId, test] of Object.entries(titleIdToTest)) {
       const tmpFile = path.join(tmpDir, `${titleId}.test.js`);
       fs.writeFileSync(tmpFile, test);
-<<<<<<< HEAD
-    });
-=======
     }
->>>>>>> dc692b46
   } catch (err) {
     const errorMessage = err instanceof Error ? err.message : String(err);
     const errorObject = new Error(errorMessage);
