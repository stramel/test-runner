--- conflicted
+++ resolved
@@ -4,8 +4,6 @@
 class CustomEnvironment extends PlaywrightEnvironment {
   async setup() {
     await super.setup();
-<<<<<<< HEAD
-=======
     const page = this.global.page;
     const start = new Date();
     const { TARGET_URL: targetUrl, REFERENCE_URL: referenceUrl } = process.env
@@ -101,7 +99,6 @@
         };
       `,
     });
->>>>>>> 84f9be03
   }
 
   async teardown() {
